# Semantic Art Search 🎨🔍

**Explore art through meaning — not just keywords.**

[Semantic Art Search](https://semantic-art-search.com) is an open-source search engine that helps you discover artworks based on **visual and semantic similarity**, not just titles or tags.

Using machine learning, it lets you:
- Search by natural language (e.g., *"ancient ruins"*, *"mourning"*, *"moonlight"*)
- Jump from any artwork to similar pieces — even across museums
- Explore themes, styles, and visual connections in a more intuitive way

Unlike traditional search tools, results are ranked by **how closely artworks match your intent**, not how well they match metadata.

Currently, the system includes selected artworks from:
- **Statens Museum for Kunst** (The Danish National Gallery)
- **Cleveland Museum of Art**
- **Rijksmuseum Amsterdam**

---

## 🔎 How It Works

Just use the **search bar** — it's designed for natural language input. Try a theme, mood, style, or description:
- *"Sorrow"*
- *"Portrait with flowers"*
- *"Battle at sea"*

You can also paste an artwork **inventory number** (e.g., *KMS1*) to find **visually or thematically related works**. This is especially useful when clicking **“Find similar”** on a specific artwork.

When you search:
- The **entire collection** is ranked by relevance
- You can **filter by work type** (e.g., painting, print, drawing)
- You can **search across all museums** or limit to one

> 📝 *Filters use metadata, but the actual search ranking is based on visual and semantic similarity.*

---

## 🤔 Why Not Just Use Metadata?

Metadata can be incomplete — what you're looking for might not appear in the title or description, or these could be stored in a different language (e.g. Danish or Dutch). Semantic Art Search helps you discover works that match the intent of your query by finding meaning directly **in the image**. 

For example:
- Searching *"Shipwreck in a storm"* can find turbulent seascapes, even if that exact phrase doesn’t appear in the metadata.
- Searching *"Rembrandt"* brings up artworks painted by Rembrandt, in his style, or even portraits of people who resemble him — across multiple collections.
<<<<<<< HEAD

=======
>>>>>>> 533ccc97
---

## 🌍 What You Can Do

- **Cross-collection comparisons**  
  → What’s the most similar piece in the Rijksmuseum to your favorite SMK painting?

- **Explore moods and motifs**  
  → Search *"battle scenes"*, *"sadness"*, or *"moonlight by the sea"* to browse theme-based clusters.

- **Follow visual trails**  
  → Use **“Find similar”** to dive deeper from any individual artwork.

---

## 🧠 Behind the Scenes

The system uses **CLIP**, a multimodal neural network, to embed both images and search queries into a shared vector space. It then performs **vector-based nearest neighbor search** to return the most semantically relevant artworks.

This means:
- The search engine "understands" visual style and meaning, not just keywords.
- Results are based on similarity in visual or conceptual content, not labels.

All queries return results sorted by **semantic distance**, not keyword match.

Currently, **search queries must be in English**, but multilingual support is possible in the future.

---

## 🎨 Artwork Coverage

The system includes artworks that:
- Are in the **public domain**
- Have a **photograph available** in the museum dataset

Not every object is indexed — focus is on visual artworks like paintings, prints, and drawings. Coverage will grow over time.

---

## 🙌 Acknowledgments

Made possible by the excellent **open data initiatives** of:

- [Statens Museum for Kunst](https://open.smk.dk)
- [Cleveland Museum of Art](https://www.clevelandart.org)
- [Rijksmuseum](https://www.rijksmuseum.nl/en/collection)

---

## 📬 Get in Touch

Have questions, feedback, or ideas? Want to contribute?

Reach out via:
- **Email**: [kmollerschmidt@gmail.com](mailto:kmollerschmidt@gmail.com)  
- **LinkedIn**: [Kristian Møller Schmidt](https://www.linkedin.com/in/kristian-m%C3%B8ller-schmidt-516b9170/)<|MERGE_RESOLUTION|>--- conflicted
+++ resolved
@@ -43,10 +43,6 @@
 For example:
 - Searching *"Shipwreck in a storm"* can find turbulent seascapes, even if that exact phrase doesn’t appear in the metadata.
 - Searching *"Rembrandt"* brings up artworks painted by Rembrandt, in his style, or even portraits of people who resemble him — across multiple collections.
-<<<<<<< HEAD
-
-=======
->>>>>>> 533ccc97
 ---
 
 ## 🌍 What You Can Do
